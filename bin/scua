#!/bin/bash

# Slurm Code Usage Analysis (scua)
#
# Usage:
#    scua [options]
# 
# Analyse code usage from Slurm. Relies on the scua.py 
# program to do the analysis. This wrapper script runs the
# correct sacct command to extract the data from Slurm and
# passes it to scua.py. If you already have the data, you
# can use the scua.py program directly.
#
#----------------------------------------------------------------------
# Copyright 2021, 2022 EPCC, The University of Edinburgh
#
# This file is part of usage-analysis.
#
# usage-analysis is free software: you can redistribute it and/or modify
# it under the terms of the GNU General Public License as published by
# the Free Software Foundation, either version 3 of the License, or
# (at your option) any later version.
#
# usage-analysis is distributed in the hope that it will be useful,
# but WITHOUT ANY WARRANTY; without even the implied warranty of
# MERCHANTABILITY or FITNESS FOR A PARTICULAR PURPOSE.  See the
# GNU General Public License for more details.
#
# You should have received a copy of the GNU General Public License
# along with usage-analysis.  If not, see <http://www.gnu.org/licenses/>.
#----------------------------------------------------------------------
#

# Paths to Python utilities
SCUA_PYTHON="${SCUA_BASE}/bin/scua.py"
SCUA_USERADD="${SCUA_BASE}/bin/add_userid.py"
SCUA_GPUADD="${SCUA_BASE}/bin/add_gpu_user.py"
# Use :: as the delimiter to avoid issues with commas in job names
SACCT_STEP_BASE_OPTS="-n --format JobIDRaw,JobName%30,User,Account,NNodes,NTasks,ElapsedRaw,State,ConsumedEnergyRaw,MaxRSS,AveRSS,ReqCPUFreq -P --delimiter ::"
SACCT_STEP_GPU_OPTS="-n --format JobIDRaw,State,AllocTRES%100 -P --delimiter ,"
SACCT_JOB_BASE_OPTS="-n -X --format JobIDRaw,JobName%30,User,Account,NNodes,NCPUS,ElapsedRaw,State,ConsumedEnergyRaw,MaxRSS,AveRSS,ReqCPUFreq -P --delimiter ::"
SACCT_JOB_GPU_OPTS="-n -X --format JobIDRaw,State,AllocTRES%100 -P --delimiter ,"
SACCT_USER_BASE_OPTS="-X --format JobIDRaw,User -P --delimiter ,"
SACCT_STEP_FILE="scua_sacct_steps.dat"
SACCT_JOB_FILE="scua_sacct_jobs.dat"
SACCT_USER_FILE="scua_sacct_users.dat"
SACCT_FILE="scua_sacct.dat"
SACCT_EXCLUDE_STATES="RUNNING|PENDING|REQUEUED"

# Get command line options
startdate=""
enddate=""
extra_opts=""
keep_file=""
get_gpu=""
run_python=1
python_opts=""
prefix="scua"
<<<<<<< HEAD
while getopts ":a:A:E:fgcmhknp:q:sS:tu:wx:" opt; do
=======
while getopts ":a:bA:E:fgicmhkno:p:q:r:sS:tu:wxX:" opt; do
>>>>>>> 340a0b43
  case ${opt} in
    A )
      extra_opts="${extra_opts} --group=${OPTARG}"
      ;;
    E )
      enddate="-E ${OPTARG}"
      ;;
    h )
      echo "Usage: scua [options]"
      echo "Options:"
      echo " -a account_csv  Perform analysis by research area. account_csv is a CSV file with a mapping of account codes to research areas"
      echo " -A account      Limit to specified account code, e.g. z01"
      echo " -b              Shared node use"
      echo " -E date/time    End date/time as YYYY-MM-DDTHH:MM, e.g. 2021-02-01T00:00"
      echo " -f              Perform analysis of CPU frequency use"
      echo " -g              Perform analysis of GPU use"
      echo " -i              Perform analysis by project ID"
      echo " -l              Perform analysis of programming language use"
      echo " -k              Keeps the intermediate output from sacct in <prefix>_sacct.dat and <prefix>_sacct_users.dat"
      echo " -n              Do not run Python analysis - just produce data file"
      echo " -c              Save tables of data (as csv)"
      echo " -m              Save tables of data (as markdown)"
      echo " -o units        Specify usage units: Nodeh or Coreh (default: Nodeh)"
      echo " -h              Show this help"
      echo " -p prefix       Prefix for output file names. Default prefix is 'scua'"
      echo " -q qos          Limit analysis to specified Slurm QoS"
      echo " -r partition    Limit analysis to specified Slurm partition"
      echo " -s              Split unknown, Python and a.out use by user"
      echo " -S date/time    Start date/time as YYYY-MM-DDTHH:MM, e.g. 2021-02-01T00:00"
      echo " -t              Perform analysis by computational motif"
      echo " -u user         Limit to specific user"
      echo " -w              Perform analysis of mean node power draw"
      echo " -x              Produce graphs of usage data (as png)"
      echo " -X STATE1|STATE2|...  Specify Slurm job states to exlude from the analysis. Default is ${SACCT_EXCLUDE_STATES}"
      exit 0
      ;;
    a )
      python_opts="${python_opts} --projects=${OPTARG}"
      ;;
    b )
      python_opts="${python_opts} --sharednode"
      ;;
    k )
      keep_file=1
      ;;
    n )
      run_python=""
      ;;
    f )
      python_opts="${python_opts} --cpufreq"
      ;;
    l )
      python_opts="${python_opts} --lang"
      ;;
    x )
      python_opts="${python_opts} --plots"
      ;;
    g )
      get_gpu=1
      python_opts="${python_opts} --gpu"
      ;;
    i )
      python_opts="${python_opts} --projid"
      ;;
    c )
      python_opts="${python_opts} --csv"
      ;;
    m )
      python_opts="${python_opts} --md"
      ;;
    o )
      python_opts="${python_opts} --units=${OPTARG}"
      ;;
    p )
      python_opts="${python_opts} --prefix=${OPTARG}"
      prefix=${OPTARG}
      ;;
    q )
      extra_opts="${extra_opts} --qos=${OPTARG}"
      ;;
<<<<<<< HEAD
=======
    r )
      extra_opts="${extra_opts} --partition=${OPTARG}"
      ;;
>>>>>>> 340a0b43
    s )
      python_opts="${python_opts} --usersplit"
      ;;
    S )
      startdate="-S ${OPTARG}"
      ;;
    t )
      python_opts="${python_opts} --motif"
      ;;
    u )
      extra_opts="${extra_opts} -u ${OPTARG}"
      ;;
    w )
      python_opts="${python_opts} --power"
      ;;
    X )
      SACCT_EXCLUDE_STATES="${OPTARG}"
      ;;
    \? )
      echo "Invalid Option: -$OPTARG" 1>&2
      exit 1
      ;;
     : )
      echo "Invalid Option: -$OPTARG requires an argument" 1>&2
      exit 1
      ;;
  esac
done
shift $((OPTIND -1))

SACCT_STEP_FILE="${prefix}_sacct_step.dat"
SACCT_STEP_GPU_FILE="${prefix}_sacct_step_gpu.dat"
SACCT_USER_FILE="${prefix}_sacct_users.dat"
SACCT_JOB_FILE="${prefix}_sacct_job.dat"
SACCT_JOB_GPU_FILE="${prefix}_sacct_job_gpu.dat"
SACCT_FILE="${prefix}_sacct.dat"
extra_opts="${extra_opts} -a"
echo "Running: sacct ${startdate} ${enddate} ${extra_opts} ${SACCT_STEP_BASE_OPTS} | egrep \"^[0-9]+\.[0-9]\" | egrep -v \"${SACCT_EXCLUDE_STATES}\""
sacct ${startdate} ${enddate} ${extra_opts} ${SACCT_STEP_BASE_OPTS} | egrep '^[0-9]+\.[0-9]' | egrep -v "${SACCT_EXCLUDE_STATES}" > ${SACCT_STEP_FILE}
# Run to get top level job data
echo "Running: sacct ${startdate} ${enddate} ${extra_opts} ${SACCT_JOB_BASE_OPTS} | egrep -v \"${SACCT_EXCLUDE_STATES}\" "
sacct ${startdate} ${enddate} ${extra_opts} ${SACCT_JOB_BASE_OPTS} | egrep -v "${SACCT_EXCLUDE_STATES}" > ${SACCT_JOB_FILE}
# Run to get the user ID associated with the jobs
sacct ${startdate} ${enddate} ${extra_opts} ${SACCT_USER_BASE_OPTS} | egrep -v "${SACCT_EXCLUDE_STATES}" > ${SACCT_USER_FILE}

if [ -z ${get_gpu} ]
then
   # Here we need to merge the job step data with the username information
   echo "Running: ${SCUA_USERADD} ${SACCT_STEP_FILE} ${SACCT_JOB_FILE} ${SACCT_USER_FILE} ${SACCT_FILE}"
   ${SCUA_USERADD} ${SACCT_STEP_FILE} ${SACCT_JOB_FILE} ${SACCT_USER_FILE} ${SACCT_FILE}
else
   # Extract number of GPUS per job and add userids 
   echo "Running: sacct ${startdate} ${enddate} ${extra_opts} ${SACCT_STEP_GPU_OPTS} | egrep '^[0-9]+\.[0-9]' | egrep -v \"${SACCT_EXCLUDE_STATES}\""
   sacct ${startdate} ${enddate} ${extra_opts} ${SACCT_STEP_GPU_OPTS} | egrep '^[0-9]+\.[0-9]' | egrep -v "${SACCT_EXCLUDE_STATES}" > ${SACCT_STEP_GPU_FILE}
   echo "Running: sacct ${startdate} ${enddate} ${extra_opts} ${SACCT_JOB_GPU_OPTS} | egrep -v \"${SACCT_EXCLUDE_STATES}\""
   sacct ${startdate} ${enddate} ${extra_opts} ${SACCT_JOB_GPU_OPTS} | egrep -v "${SACCT_EXCLUDE_STATES}" > ${SACCT_JOB_GPU_FILE}
   echo "Running: ${SCUA_GPUADD} ${SACCT_STEP_FILE} ${SACCT_STEP_GPU_FILE} ${SACCT_JOB_FILE} ${SACCT_JOB_GPU_FILE} ${SACCT_USER_FILE} ${SACCT_FILE}"
   ${SCUA_GPUADD} ${SACCT_STEP_FILE} ${SACCT_STEP_GPU_FILE} ${SACCT_JOB_FILE} ${SACCT_JOB_GPU_FILE} ${SACCT_USER_FILE} ${SACCT_FILE}
fi

if [ -z ${run_python} ]
then
  exit 0
fi

if [ -s ${SACCT_FILE} ]
then
   # We have some data, lets process it using the Python program
   echo "Running: ${SCUA_PYTHON} ${python_opts} ${SACCT_FILE}"
   ${SCUA_PYTHON} ${python_opts} ${SACCT_FILE}
else
   # No data, just stop
   echo "No jobs found"
fi

if [ -z "$keep_file" ] 
then
   if [ -z ${get_gpu} ]
   then
      rm ${SACCT_STEP_FILE} ${SACCT_USER_FILE} ${SACCT_JOB_FILE} ${SACCT_FILE}
   else
      rm ${SACCT_STEP_FILE} ${SACCT_USER_FILE} ${SACCT_JOB_FILE} ${SACCT_FILE} ${SACCT_STEP_GPU_FILE} ${SACCT_JOB_GPU_FILE}
   fi
fi
exit 0
<|MERGE_RESOLUTION|>--- conflicted
+++ resolved
@@ -56,11 +56,7 @@
 run_python=1
 python_opts=""
 prefix="scua"
-<<<<<<< HEAD
-while getopts ":a:A:E:fgcmhknp:q:sS:tu:wx:" opt; do
-=======
 while getopts ":a:bA:E:fgicmhkno:p:q:r:sS:tu:wxX:" opt; do
->>>>>>> 340a0b43
   case ${opt} in
     A )
       extra_opts="${extra_opts} --group=${OPTARG}"
@@ -141,12 +137,9 @@
     q )
       extra_opts="${extra_opts} --qos=${OPTARG}"
       ;;
-<<<<<<< HEAD
-=======
     r )
       extra_opts="${extra_opts} --partition=${OPTARG}"
       ;;
->>>>>>> 340a0b43
     s )
       python_opts="${python_opts} --usersplit"
       ;;

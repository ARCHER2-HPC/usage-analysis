--- conflicted
+++ resolved
@@ -172,23 +172,6 @@
 
 # Read dataset (usually saved from Slurm)
 colid = ['JobID','ExeName','User','Account','Nodes','NTasks','Runtime','State','Energy','MaxRSS','MeanRSS','SubJobID']
-<<<<<<< HEAD
-coltype = {
-    'JobID': str,
-    'ExeName': str,
-    'User': str,
-    'Account': str,
-    'Nodes': int,
-    'NTasks': int,
-    'Runtime': int,
-    'State': str,
-    'Energy': int,
-    'MaxRSS': int,
-    'MeanRSS': int,
-    'SubJobID': str
-}
-=======
->>>>>>> 8ad2c2bd
 df = pd.read_csv(args.filename[0], names=colid, sep=',', engine='python', header=0)
 # Count helps with number of jobs
 df['Count'] = 1
